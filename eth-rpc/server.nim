--- conflicted
+++ resolved
@@ -84,14 +84,9 @@
                 data: JsonNode = newJNull()) {.async.} =
   ## Send error message to client
   let error = %{"code": %(code), "message": %msg, "data": data}
-<<<<<<< HEAD
   debug "Error generated", error = error, id = id
-  result = client.write(wrapReply(id, newJNull(), error))
-=======
   var res = wrapReply(id, newJNull(), error)
-  ifDebug: echo "Send error json: ", res
   result = client.write(res)
->>>>>>> 00119534
 
 proc sendJsonError*(state: RpcJsonError, client: StreamTransport, id: JsonNode,
                     data = newJNull()) {.async.} =
